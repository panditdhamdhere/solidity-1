### 0.4.10 (unreleased)

Features:
 * Add ``assert(condition)``, which throws if condition is false.
 * Code generator: Support ``revert()`` to abort with rolling back, but not consuming all gas.
 * Inline assembly: Support ``revert`` (EIP140) as an opcode.
 * Type system: Support explicit conversion of external function to address.

Bugfixes:
 * Commandline interface: Always escape filenames (replace ``/``, ``:`` and ``.`` with ``_``).
 * Commandline interface: Do not try creating paths ``.`` and ``..``.
 * Type system: Fix a crash caused by continuing on fatal errors in the code.
 * Type system: Disallow arrays with negative length.
<<<<<<< HEAD
 * Type system: Fix a crash related to invalid binary operators.
=======
 * Inline assembly: Charge one stack slot for non-value types during analysis.
 * Assembly output: Print source location before the operation it refers to instead of after.
>>>>>>> bec3c6fa

### 0.4.9 (2017-01-31)

Features:
 * Compiler interface: Contracts and libraries can be referenced with a ``file:`` prefix to make them unique.
 * Compiler interface: Report source location for "stack too deep" errors.
 * AST: Use deterministic node identifiers.
 * Inline assembly: introduce ``invalid`` (EIP141) as an opcode.
 * Type system: Introduce type identifier strings.
 * Type checker: Warn about invalid checksum for addresses and deduce type from valid ones.
 * Metadata: Do not include platform in the version number.
 * Metadata: Add option to store sources as literal content.
 * Code generator: Extract array utils into low-level functions.
 * Code generator: Internal errors (array out of bounds, etc.) now cause a reversion by using an invalid
   instruction (0xfe - EIP141) instead of an invalid jump. Invalid jump is still kept for explicit throws.

Bugfixes:
 * Code generator: Allow recursive structs.
 * Inline assembly: Disallow variables named like opcodes.
 * Type checker: Allow multiple events of the same name (but with different arities or argument types)
 * Natspec parser: Fix error with ``@param`` parsing and whitespace.

### 0.4.8 (2017-01-13)

Features:
 * Optimiser: Performance improvements.
 * Output: Print assembly in new standardized Solidity assembly format.

Bugfixes:
 * Remappings: Prefer longer context over longer prefix.
 * Type checker, code generator: enable access to events of base contracts' names.
 * Imports: ``import ".dir/a"`` is not a relative path.  Relative paths begin with directory ``.`` or ``..``.
 * Type checker, disallow inheritances of different kinds (e.g. a function and a modifier) of members of the same name

### 0.4.7 (2016-12-15)

Features:
 * Bitshift operators.
 * Type checker: Warn when ``msg.value`` is used in non-payable function.
 * Code generator: Inject the Swarm hash of a metadata file into the bytecode.
 * Code generator: Replace expensive memcpy precompile by simple assembly loop.
 * Optimizer: Some dead code elimination.

Bugfixes:
 * Code generator: throw if calling the identity precompile failed during memory (array) copying.
 * Type checker: string literals that are not valid UTF-8 cannot be converted to string type
 * Code generator: any non-zero value given as a boolean argument is now converted into 1.
 * AST Json Converter: replace ``VariableDefinitionStatement`` nodes with ``VariableDeclarationStatement``
 * AST Json Converter: fix the camel case in ``ElementaryTypeNameExpression``
 * AST Json Converter: replace ``public`` field with ``visibility`` in the function definition nodes

### 0.4.6 (2016-11-22)

Bugfixes:
 * Optimizer: Knowledge about state was not correctly cleared for JUMPDESTs (introduced in 0.4.5)

### 0.4.5 (2016-11-21)

Features:
 * Function types
 * Do-while loops: support for a ``do <block> while (<expr>);`` control structure
 * Inline assembly: support ``invalidJumpLabel`` as a jump label.
 * Type checker: now more eagerly searches for a common type of an inline array with mixed types
 * Code generator: generates a runtime error when an out-of-range value is converted into an enum type.

Bugfixes:

 * Inline assembly: calculate stack height warning correctly even when local variables are used.
 * Code generator: check for value transfer in non-payable constructors.
 * Parser: disallow empty enum definitions.
 * Type checker: disallow conversion between different enum types.
 * Interface JSON: do not include trailing new line.

### 0.4.4 (2016-10-31)

Bugfixes:
 * Type checker: forbid signed exponential that led to an incorrect use of EXP opcode.
 * Code generator: properly clean higher order bytes before storing in storage.

### 0.4.3 (2016-10-25)

Features:

 * Inline assembly: support both ``suicide`` and ``selfdestruct`` opcodes
   (note: ``suicide`` is deprecated).
 * Inline assembly: issue warning if stack is not balanced after block.
 * Include ``keccak256()`` as an alias to ``sha3()``.
 * Support shifting constant numbers.

Bugfixes:
 * Commandline interface: Disallow unknown options in ``solc``.
 * Name resolver: Allow inheritance of ``enum`` definitions.
 * Type checker: Proper type checking for bound functions.
 * Type checker: fixed crash related to invalid fixed point constants
 * Type checker: fixed crash related to invalid literal numbers.
 * Type checker: ``super.x`` does not look up ``x`` in the current contract.
 * Code generator: expect zero stack increase after ``super`` as an expression.
 * Code generator: fix an internal compiler error for ``L.Foo`` for ``enum Foo`` defined in library ``L``.
 * Code generator: allow inheritance of ``enum`` definitions.
 * Inline assembly: support the ``address`` opcode.
 * Inline assembly: fix parsing of assignment after a label.
 * Inline assembly: external variables of unsupported type (such as ``this``, ``super``, etc.)
   are properly detected as unusable.
 * Inline assembly: support variables within modifiers.
 * Optimizer: fix related to stale knowledge about SHA3 operations

### 0.4.2 (2016-09-17)

Bugfixes:

 * Code Generator: Fix library functions being called from payable functions.
 * Type Checker: Fixed a crash about invalid array types.
 * Code Generator: Fixed a call gas bug that became visible after
   version 0.4.0 for calls where the output is larger than the input.

### 0.4.1 (2016-09-09)

 * Build System: Fixes to allow library compilation.

### 0.4.0 (2016-09-08)

This release deliberately breaks backwards compatibility mostly to
enforce some safety features. The most important change is that you have
to explicitly specify if functions can receive ether via the ``payable``
modifier. Furthermore, more situations cause exceptions to be thrown.

Minimal changes to be made for upgrade:
 - Add ``payable`` to all functions that want to receive Ether
   (including the constructor and the fallback function).
 - Change ``_`` to ``_;`` in modifiers.
 - Add version pragma to each file: ``pragma solidity ^0.4.0;``

Breaking Changes:

 * Source files have to specify the compiler version they are
   compatible with using e.g. ``pragma solidity ^0.4.0;`` or
   ``pragma solidity >=0.4.0 <0.4.8;``
 * Functions that want to receive Ether have to specify the
   new ``payable`` modifier (otherwise they throw).
 * Contracts that want to receive Ether with a plain "send"
   have to implement a fallback function with the ``payable``
   modifier. Contracts now throw if no payable fallback
   function is defined and no function matches the signature.
 * Failing contract creation through "new" throws.
 * Division / modulus by zero throws.
 * Function call throws if target contract does not have code
 * Modifiers are required to contain ``_`` (use ``if (false) _`` as a workaround if needed).
 * Modifiers: return does not skip part in modifier after ``_``.
 * Placeholder statement `_` in modifier now requires explicit `;`.
 * ``ecrecover`` now returns zero if the input is malformed (it previously returned garbage).
 * The ``constant`` keyword cannot be used for constructors or the fallback function.
 * Removed ``--interface`` (Solidity interface) output option
 * JSON AST: General cleanup, renamed many nodes to match their C++ names.
 * JSON output: ``srcmap-runtime`` renamed to ``srcmapRuntime``.
 * Moved (and reworked) standard library contracts from inside the compiler to github.com/ethereum/solidity/std
   (``import "std";`` or ``import owned;`` do not work anymore).
 * Confusing and undocumented keyword ``after`` was removed.
 * New reserved words: ``abstract``, ``hex``, ``interface``, ``payable``, ``pure``, ``static``, ``view``.

Features:

 * Hexadecimal string literals: ``hex"ab1248fe"``
 * Internal: Inline assembly usable by the code generator.
 * Commandline interface: Using ``-`` as filename allows reading from stdin.
 * Interface JSON: Fallback function is now part of the ABI.
 * Interface: Version string now *semver* compatible.
 * Code generator: Do not provide "new account gas" if we know the called account exists.

Bugfixes:

 * JSON AST: Nodes were added at wrong parent
 * Why3 translator: Crash fix for exponentiation
 * Commandline Interface: linking libraries with underscores in their name.
 * Type Checker: Fallback function cannot return data anymore.
 * Code Generator: Fix crash when ``sha3()`` was used on unsupported types.
 * Code Generator: Manually set gas stipend for ``.send(0)``.

Lots of changes to the documentation mainly by voluntary external contributors.

### 0.3.6 (2016-08-10)

Features:

 * Formal verification: Take external effects on a contract into account.
 * Type Checker: Warning about unused return value of low-level calls and send.
 * Output: Source location and node id as part of AST output
 * Output: Source location mappings for bytecode
 * Output: Formal verification as part of json compiler output.

Bugfixes:

 * Commandline Interface: Do not crash if input is taken from stdin.
 * Scanner: Correctly support unicode escape codes in strings.
 * JSON output: Fix error about relative / absolute source file names.
 * JSON output: Fix error about invalid utf8 strings.
 * Code Generator: Dynamic allocation of empty array caused infinite loop.
 * Code Generator: Correctly calculate gas requirements for memcpy precompile.
 * Optimizer: Clear known state if two code paths are joined.

### 0.3.5 (2016-06-10)

Features:

 * Context-dependent path remappings (different modules can use the same library in different versions)

Bugfixes:

 * Type Checking: Dynamic return types were removed when fetching data from external calls, now they are replaced by an "unusable" type.
 * Type Checking: Overrides by constructors were considered making a function non-abstract.

### 0.3.4 (2016-05-31)

No change outside documentation.

### 0.3.3 (2016-05-27)

 * Allow internal library functions to be called (by "inlining")
 * Fractional/rational constants (only usable with fixed point types, which are still in progress)
 * Inline assembly has access to internal functions (as jump labels)
 * Running `solc` without arguments on a terminal will print help.
 * Bugfix: Remove some non-determinism in code generation.
 * Bugfix: Corrected usage of not / bnot / iszero in inline assembly
 * Bugfix: Correctly clean bytesNN types before comparison

### 0.3.2 (2016-04-18)

 * Bugfix: Inline assembly parser: `byte` opcode was unusable
 * Bugfix: Error reporting: tokens for variably-sized types were not converted to string properly
 * Bugfix: Dynamic arrays of structs were not deleted correctly.
 * Bugfix: Static arrays in constructor parameter list were not decoded correctly.

### 0.3.1 (2016-03-31)

 * Inline assembly
 * Bugfix: Code generation: array access with narrow types did not clean higher order bits
 * Bugfix: Error reporting: error reporting with unknown source location caused a crash

### 0.3.0 (2016-03-11)

BREAKING CHANGES:

 * Added new keywords `assembly`, `foreign`, `fixed`, `ufixed`, `fixedNxM`, `ufixedNxM` (for various values of M and N), `timestamp`
 * Number constant division does not round to integer, but to a fixed point type (e.g. `1 / 2 != 1`, but `1 / 2 == 0.5`).
 * Library calls now default to use DELEGATECALL (e.g. called library functions see the same value as the calling function for `msg.value` and `msg.sender`).
 * `<address>.delegatecall` as a low-level calling interface

Bugfixes:
 * Fixed a bug in the optimizer that resulted in comparisons being wrong.


### 0.2.2 (2016-02-17)

 * Index access for types `bytes1`, ..., `bytes32` (only read access for now).
 * Bugfix: Type checker crash for wrong number of base constructor parameters.

### 0.2.1 (2016-01-30)

 * Inline arrays, i.e. `var y = [1,x,f()];` if there is a common type for `1`, `x` and `f()`. Note that the result is always a fixed-length memory array and conversion to dynamic-length memory arrays is not yet possible.
 * Import similar to ECMAScript6 import (`import "abc.sol" as d` and `import {x, y} from "abc.sol"`).
 * Commandline compiler solc automatically resolves missing imports and allows for "include directories".
 * Conditional: `x ? y : z`
 * Bugfix: Fixed several bugs where the optimizer generated invalid code.
 * Bugfix: Enums and structs were not accessible to other contracts.
 * Bugfix: Fixed segfault connected to function paramater types, appeared during gas estimation.
 * Bugfix: Type checker crash for wrong number of base constructor parameters.
 * Bugfix: Allow function overloads with different array types.
 * Bugfix: Allow assignments of type `(x) = 7`.
 * Bugfix: Type `uint176` was not available.
 * Bugfix: Fixed crash during type checking concerning constructor calls.
 * Bugfix: Fixed crash during code generation concerning invalid accessors for struct types.
 * Bugfix: Fixed crash during code generating concerning computing a hash of a struct type.

### 0.2.0 (2015-12-02)

 * **Breaking Change**: `new ContractName.value(10)()` has to be written as `(new ContractName).value(10)()`
 * Added `selfdestruct` as an alias for `suicide`.
 * Allocation of memory arrays using `new`.
 * Binding library functions to types via `using x for y`
 * `addmod` and `mulmod` (modular addition and modular multiplication with arbitrary intermediate precision)
 * Bugfix: Constructor arguments of fixed array type were not read correctly.
 * Bugfix: Memory allocation of structs containing arrays or strings.
 * Bugfix: Data location for explicit memory parameters in libraries was set to storage.

### 0.1.7 (2015-11-17)

 * Improved error messages for unexpected tokens.
 * Proof-of-concept transcompilation to why3 for formal verification of contracts.
 * Bugfix: Arrays (also strings) as indexed parameters of events.
 * Bugfix: Writing to elements of `bytes` or `string` overwrite others.
 * Bugfix: "Successor block not found" on Windows.
 * Bugfix: Using string literals in tuples.
 * Bugfix: Cope with invalid commit hash in version for libraries.
 * Bugfix: Some test framework fixes on windows.

### 0.1.6 (2015-10-16)

 * `.push()` for dynamic storage arrays.
 * Tuple expressions (`(1,2,3)` or `return (1,2,3);`)
 * Declaration and assignment of multiple variables (`var (x,y,) = (1,2,3,4,5);` or `var (x,y) = f();`)
 * Destructuring assignment (`(x,y,) = (1,2,3)`)
 * Bugfix: Internal error about usage of library function with invalid types.
 * Bugfix: Correctly parse `Library.structType a` at statement level.
 * Bugfix: Correctly report source locations of parenthesized expressions (as part of "tuple" story).

### 0.1.5 (2015-10-07)

 * Breaking change in storage encoding: Encode short byte arrays and strings together with their length in storage.
 * Report warnings
 * Allow storage reference types for public library functions.
 * Access to types declared in other contracts and libraries via `.`.
 * Version stamp at beginning of runtime bytecode of libraries.
 * Bugfix: Problem with initialized string state variables and dynamic data in constructor.
 * Bugfix: Resolve dependencies concerning `new` automatically.
 * Bugfix: Allow four indexed arguments for anonymous events.
 * Bugfix: Detect too large integer constants in functions that accept arbitrary parameters.

### 0.1.4 (2015-09-30)

 * Bugfix: Returning fixed-size arrays.
 * Bugfix: combined-json output of solc.
 * Bugfix: Accessing fixed-size array return values.
 * Bugfix: Disallow assignment from literal strings to storage pointers.
 * Refactoring: Move type checking into its own module.

### 0.1.3 (2015-09-25)

 * `throw` statement.
 * Libraries that contain functions which are called via CALLCODE.
 * Linker stage for compiler to insert other contract's addresses (used for libraries).
 * Compiler option to output runtime part of contracts.
 * Compile-time out of bounds check for access to fixed-size arrays by integer constants.
 * Version string includes libevmasm/libethereum's version (contains the optimizer).
 * Bugfix: Accessors for constant public state variables.
 * Bugfix: Propagate exceptions in clone contracts.
 * Bugfix: Empty single-line comments are now treated properly.
 * Bugfix: Properly check the number of indexed arguments for events.
 * Bugfix: Strings in struct constructors.

### 0.1.2 (2015-08-20)

 * Improved commandline interface.
 * Explicit conversion between `bytes` and `string`.
 * Bugfix: Value transfer used in clone contracts.
 * Bugfix: Problem with strings as mapping keys.
 * Bugfix: Prevent usage of some operators.

### 0.1.1 (2015-08-04)

 * Strings can be used as mapping keys.
 * Clone contracts.
 * Mapping members are skipped for structs in memory.
 * Use only a single stack slot for storage references.
 * Improved error message for wrong argument count. (#2456)
 * Bugfix: Fix comparison between `bytesXX` types. (#2087)
 * Bugfix: Do not allow floats for integer literals. (#2078)
 * Bugfix: Some problem with many local variables. (#2478)
 * Bugfix: Correctly initialise `string` and `bytes` state variables.
 * Bugfix: Correctly compute gas requirements for callcode.

### 0.1.0 (2015-07-10)<|MERGE_RESOLUTION|>--- conflicted
+++ resolved
@@ -11,12 +11,9 @@
  * Commandline interface: Do not try creating paths ``.`` and ``..``.
  * Type system: Fix a crash caused by continuing on fatal errors in the code.
  * Type system: Disallow arrays with negative length.
-<<<<<<< HEAD
  * Type system: Fix a crash related to invalid binary operators.
-=======
  * Inline assembly: Charge one stack slot for non-value types during analysis.
  * Assembly output: Print source location before the operation it refers to instead of after.
->>>>>>> bec3c6fa
 
 ### 0.4.9 (2017-01-31)
 
